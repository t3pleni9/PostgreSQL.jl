--- conflicted
+++ resolved
@@ -12,11 +12,6 @@
   - nightly
 notifications:
   email: false
-<<<<<<< HEAD
-=======
-before_install:
-  - sudo apt-get install postgresql-9.4 -y
->>>>>>> aefb9f04
 script:
   - if [[ -a .git/shallow ]]; then git fetch --unshallow; fi
   - julia -e 'Pkg.clone(pwd()); Pkg.clone("https://github.com/JuliaDB/DBI.jl")'
