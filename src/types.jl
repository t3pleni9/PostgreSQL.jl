import DataArrays: NAtype
<<<<<<< HEAD
import Compat: unsafe_convert
import JSON
=======
import Compat: Libc, unsafe_convert, parse, @compat
>>>>>>> aefb9f04

abstract AbstractPostgresType
type PostgresType{Name} <: AbstractPostgresType end

abstract AbstractOID
type OID{N} <: AbstractOID end

oid{T<:AbstractPostgresType}(t::Type{T}) = convert(OID, t)
pgtype(t::Type) = convert(PostgresType, t)

Base.convert{T}(::Type{Oid}, ::Type{OID{T}}) = convert(Oid, T)

function newpgtype(pgtypename, oid, jltypes)
    Base.convert(::Type{OID}, ::Type{PostgresType{pgtypename}}) = OID{oid}
    Base.convert(::Type{PostgresType}, ::Type{OID{oid}}) = PostgresType{pgtypename}

    for t in jltypes
        Base.convert(::Type{PostgresType}, ::Type{t}) = PostgresType{pgtypename}
    end
end

newpgtype(:bool, 16, (Bool,))
newpgtype(:bytea, 17, (Vector{Uint8},))
newpgtype(:int8, 20, (Int64,))
newpgtype(:int4, 23, (Int32,))
newpgtype(:int2, 21, (Int16,))
newpgtype(:float8, 701, (Float64,))
newpgtype(:float4, 700, (Float32,))
newpgtype(:bpchar, 1042, ())
newpgtype(:varchar, 1043, (ASCIIString,UTF8String))
newpgtype(:text, 25, ())
newpgtype(:numeric, 1700, (BigInt,BigFloat))
newpgtype(:date, 1082, ())
newpgtype(:unknown, 705, (UnionType,NAtype))
newpgtype(:json, 114, (Dict{String,Any},))
newpgtype(:jsonb, 3802, (Dict{String,Any},))


typealias PGStringTypes Union(Type{PostgresType{:bpchar}},
                              Type{PostgresType{:varchar}},
                              Type{PostgresType{:text}},
                              Type{PostgresType{:date}})

function storestring!(ptr::Ptr{Uint8}, str::String)
    ptr = convert(Ptr{Uint8}, Libc.realloc(ptr, sizeof(str)+1))
    unsafe_copy!(ptr, unsafe_convert(Ptr{Uint8}, str), sizeof(str)+1)
    return ptr
end

# In text mode, pq returns bytea as a text string "\xAABBCCDD...", for instance
# Uint8[0x01, 0x23, 0x45] would come in as "\x012345"
function decode_bytea_hex(s::String)
    if length(s) < 2 || s[1] != '\\' || s[2] != 'x'
        error("Malformed bytea string: $s")
    end
    return hex2bytes(s[3:end])
end

jldata(::Type{PostgresType{:date}}, ptr::Ptr{Uint8}) = bytestring(ptr)

jldata(::Type{PostgresType{:bool}}, ptr::Ptr{Uint8}) = bytestring(ptr) != "f"

jldata(::Type{PostgresType{:int8}}, ptr::Ptr{Uint8}) = parse(Int64, bytestring(ptr))

jldata(::Type{PostgresType{:int4}}, ptr::Ptr{Uint8}) = parse(Int32, bytestring(ptr))

jldata(::Type{PostgresType{:int2}}, ptr::Ptr{Uint8}) = parse(Int16, bytestring(ptr))

jldata(::Type{PostgresType{:float8}}, ptr::Ptr{Uint8}) = parse(Float64, bytestring(ptr))

jldata(::Type{PostgresType{:float4}}, ptr::Ptr{Uint8}) = parse(Float32, bytestring(ptr))

function jldata(::Type{PostgresType{:numeric}}, ptr::Ptr{Uint8})
    s = bytestring(ptr)
    return parse(search(s, '.') == 0 ? BigInt : BigFloat, s)
end

jldata(::PGStringTypes, ptr::Ptr{Uint8}) = bytestring(ptr)

jldata(::Type{PostgresType{:bytea}}, ptr::Ptr{Uint8}) = bytestring(ptr) |> decode_bytea_hex

jldata(::Type{PostgresType{:unknown}}, ptr::Ptr{Uint8}) = None

jldata(::Type{PostgresType{:json}}, ptr::Ptr{Uint8}) = JSON.parse(bytestring(ptr))

jldata(::Type{PostgresType{:jsonb}}, ptr::Ptr{Uint8}) = JSON.parse(bytestring(ptr))

function pgdata(::Type{PostgresType{:bool}}, ptr::Ptr{Uint8}, data::Bool)
    ptr = data ? storestring!(ptr, "TRUE") : storestring!(ptr, "FALSE")
end

function pgdata(::Type{PostgresType{:int8}}, ptr::Ptr{Uint8}, data::Number)
    ptr = storestring!(ptr, string(convert(Int64, data)))
end

function pgdata(::Type{PostgresType{:int4}}, ptr::Ptr{Uint8}, data::Number)
    ptr = storestring!(ptr, string(convert(Int32, data)))
end

function pgdata(::Type{PostgresType{:int2}}, ptr::Ptr{Uint8}, data::Number)
    ptr = storestring!(ptr, string(convert(Int16, data)))
end

function pgdata(::Type{PostgresType{:float8}}, ptr::Ptr{Uint8}, data::Number)
    ptr = storestring!(ptr, string(convert(Float64, data)))
end

function pgdata(::Type{PostgresType{:float4}}, ptr::Ptr{Uint8}, data::Number)
    ptr = storestring!(ptr, string(convert(Float32, data)))
end

function pgdata(::Type{PostgresType{:numeric}}, ptr::Ptr{Uint8}, data::Number)
    ptr = storestring!(ptr, string(data))
end

function pgdata(::PGStringTypes, ptr::Ptr{Uint8}, data::ByteString)
    ptr = storestring!(ptr, data)
end

function pgdata(::PGStringTypes, ptr::Ptr{Uint8}, data::String)
    ptr = storestring!(ptr, bytestring(data))
end

function pgdata(::PostgresType{:date}, ptr::Ptr{Uint8}, data::String)
    ptr = storestring!(ptr, bytestring(data))
    ptr = Dates.DateFormat(ptr)
end

function pgdata(::Type{PostgresType{:bytea}}, ptr::Ptr{Uint8}, data::Vector{Uint8})
    ptr = storestring!(ptr, bytestring("\\x", bytes2hex(data)))
end

function pgdata(::Type{PostgresType{:unknown}}, ptr::Ptr{Uint8}, data)
    ptr = storestring!(ptr, string(data))
end

function pgdata(::Type{PostgresType{:json}}, ptr::Ptr{Uint8}, data::Dict{String,Any})
    ptr = storestring!(ptr, bytestring(JSON.json(data)))
end

function pgdata(::Type{PostgresType{:jsonb}}, ptr::Ptr{Uint8}, data::Dict{String,Any})
    ptr = storestring!(ptr, bytestring(JSON.json(data)))
end

# dbi
abstract Postgres <: DBI.DatabaseSystem

type PostgresDatabaseHandle <: DBI.DatabaseHandle
    ptr::Ptr{PGconn}
    status::ConnStatusType
    closed::Bool

    function PostgresDatabaseHandle(ptr::Ptr{PGconn}, status::ConnStatusType)
        new(ptr, status, false)
    end
end

type PostgresResultHandle
    ptr::Ptr{PGresult}
    types::Vector{DataType}
    nrows::Integer
    ncols::Integer
end

function PostgresResultHandle(result::Ptr{PGresult})
    status = PQresultStatus(result)
    if status == PGRES_TUPLES_OK || status == PGRES_SINGLE_TUPLE
        oids = @compat [OID{Int(PQftype(result, col))} for col in 0:(PQnfields(result)-1)]
        types = DataType[convert(PostgresType, x) for x in oids]
    else
        types = DataType[]
    end
    return PostgresResultHandle(result, types, PQntuples(result), PQnfields(result))
end

type PostgresStatementHandle <: DBI.StatementHandle
    db::PostgresDatabaseHandle
    stmt::String
    executed::Int
    paramtypes::Array{DataType}
    finished::Bool
    result::PostgresResultHandle

    function PostgresStatementHandle(db::PostgresDatabaseHandle, stmt::String, executed=0, paramtypes::Array{DataType}=DataType[])
        new(db, stmt, executed, paramtypes, false)
    end
end

function Base.copy(rh::PostgresResultHandle)
    PostgresResultHandle(PQcopyResult(result, PG_COPYRES_ATTRS | PG_COPYRES_TUPLES |
        PG_COPYRES_NOTICEHOOKS | PG_COPYRES_EVENTS), copy(rh.types), rh.ntuples, rh.nfields)
end
<|MERGE_RESOLUTION|>--- conflicted
+++ resolved
@@ -1,10 +1,6 @@
 import DataArrays: NAtype
-<<<<<<< HEAD
-import Compat: unsafe_convert
 import JSON
-=======
 import Compat: Libc, unsafe_convert, parse, @compat
->>>>>>> aefb9f04
 
 abstract AbstractPostgresType
 type PostgresType{Name} <: AbstractPostgresType end
